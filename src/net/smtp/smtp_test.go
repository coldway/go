// Copyright 2010 The Go Authors. All rights reserved.
// Use of this source code is governed by a BSD-style
// license that can be found in the LICENSE file.

package smtp

import (
	"bufio"
	"bytes"
	"crypto/tls"
	"crypto/x509"
	"internal/testenv"
	"io"
	"net"
	"net/textproto"
	"runtime"
	"strings"
	"testing"
	"time"
)

type authTest struct {
	auth       Auth
	challenges []string
	name       string
	responses  []string
}

var authTests = []authTest{
	{PlainAuth("", "user", "pass", "testserver"), []string{}, "PLAIN", []string{"\x00user\x00pass"}},
	{PlainAuth("foo", "bar", "baz", "testserver"), []string{}, "PLAIN", []string{"foo\x00bar\x00baz"}},
	{CRAMMD5Auth("user", "pass"), []string{"<123456.1322876914@testserver>"}, "CRAM-MD5", []string{"", "user 287eb355114cf5c471c26a875f1ca4ae"}},
}

func TestAuth(t *testing.T) {
testLoop:
	for i, test := range authTests {
		name, resp, err := test.auth.Start(&ServerInfo{"testserver", true, nil})
		if name != test.name {
			t.Errorf("#%d got name %s, expected %s", i, name, test.name)
		}
		if !bytes.Equal(resp, []byte(test.responses[0])) {
			t.Errorf("#%d got response %s, expected %s", i, resp, test.responses[0])
		}
		if err != nil {
			t.Errorf("#%d error: %s", i, err)
		}
		for j := range test.challenges {
			challenge := []byte(test.challenges[j])
			expected := []byte(test.responses[j+1])
			resp, err := test.auth.Next(challenge, true)
			if err != nil {
				t.Errorf("#%d error: %s", i, err)
				continue testLoop
			}
			if !bytes.Equal(resp, expected) {
				t.Errorf("#%d got %s, expected %s", i, resp, expected)
				continue testLoop
			}
		}
	}
}

func TestAuthPlain(t *testing.T) {

	tests := []struct {
		authName string
		server   *ServerInfo
		err      string
	}{
		{
			authName: "servername",
			server:   &ServerInfo{Name: "servername", TLS: true},
		},
		{
			// OK to use PlainAuth on localhost without TLS
			authName: "localhost",
			server:   &ServerInfo{Name: "localhost", TLS: false},
		},
		{
			// NOT OK on non-localhost, even if server says PLAIN is OK.
			// (We don't know that the server is the real server.)
			authName: "servername",
			server:   &ServerInfo{Name: "servername", Auth: []string{"PLAIN"}},
			err:      "unencrypted connection",
		},
		{
			authName: "servername",
			server:   &ServerInfo{Name: "servername", Auth: []string{"CRAM-MD5"}},
			err:      "unencrypted connection",
		},
		{
			authName: "servername",
			server:   &ServerInfo{Name: "attacker", TLS: true},
			err:      "wrong host name",
		},
	}
	for i, tt := range tests {
		auth := PlainAuth("foo", "bar", "baz", tt.authName)
		_, _, err := auth.Start(tt.server)
		got := ""
		if err != nil {
			got = err.Error()
		}
		if got != tt.err {
			t.Errorf("%d. got error = %q; want %q", i, got, tt.err)
		}
	}
}

// Issue 17794: don't send a trailing space on AUTH command when there's no password.
func TestClientAuthTrimSpace(t *testing.T) {
	server := "220 hello world\r\n" +
		"200 some more"
	var wrote bytes.Buffer
	var fake faker
	fake.ReadWriter = struct {
		io.Reader
		io.Writer
	}{
		strings.NewReader(server),
		&wrote,
	}
	c, err := NewClient(fake, "fake.host")
	if err != nil {
		t.Fatalf("NewClient: %v", err)
	}
	c.tls = true
	c.didHello = true
	c.Auth(toServerEmptyAuth{})
	c.Close()
	if got, want := wrote.String(), "AUTH FOOAUTH\r\n*\r\nQUIT\r\n"; got != want {
		t.Errorf("wrote %q; want %q", got, want)
	}
}

// toServerEmptyAuth is an implementation of Auth that only implements
// the Start method, and returns "FOOAUTH", nil, nil. Notably, it returns
// zero bytes for "toServer" so we can test that we don't send spaces at
// the end of the line. See TestClientAuthTrimSpace.
type toServerEmptyAuth struct{}

func (toServerEmptyAuth) Start(server *ServerInfo) (proto string, toServer []byte, err error) {
	return "FOOAUTH", nil, nil
}

func (toServerEmptyAuth) Next(fromServer []byte, more bool) (toServer []byte, err error) {
	panic("unexpected call")
}

type faker struct {
	io.ReadWriter
}

func (f faker) Close() error                     { return nil }
func (f faker) LocalAddr() net.Addr              { return nil }
func (f faker) RemoteAddr() net.Addr             { return nil }
func (f faker) SetDeadline(time.Time) error      { return nil }
func (f faker) SetReadDeadline(time.Time) error  { return nil }
func (f faker) SetWriteDeadline(time.Time) error { return nil }

func TestBasic(t *testing.T) {
	server := strings.Join(strings.Split(basicServer, "\n"), "\r\n")
	client := strings.Join(strings.Split(basicClient, "\n"), "\r\n")

	var cmdbuf bytes.Buffer
	bcmdbuf := bufio.NewWriter(&cmdbuf)
	var fake faker
	fake.ReadWriter = bufio.NewReadWriter(bufio.NewReader(strings.NewReader(server)), bcmdbuf)
	c := &Client{Text: textproto.NewConn(fake), localName: "localhost"}

	if err := c.helo(); err != nil {
		t.Fatalf("HELO failed: %s", err)
	}
	if err := c.ehlo(); err == nil {
		t.Fatalf("Expected first EHLO to fail")
	}
	if err := c.ehlo(); err != nil {
		t.Fatalf("Second EHLO failed: %s", err)
	}

	c.didHello = true
	if ok, args := c.Extension("aUtH"); !ok || args != "LOGIN PLAIN" {
		t.Fatalf("Expected AUTH supported")
	}
	if ok, _ := c.Extension("DSN"); ok {
		t.Fatalf("Shouldn't support DSN")
	}

	if err := c.Mail("user@gmail.com"); err == nil {
		t.Fatalf("MAIL should require authentication")
	}

	if err := c.Verify("user1@gmail.com"); err == nil {
		t.Fatalf("First VRFY: expected no verification")
	}
	if err := c.Verify("user2@gmail.com>\r\nDATA\r\nAnother injected message body\r\n.\r\nQUIT\r\n"); err == nil {
		t.Fatalf("VRFY should have failed due to a message injection attempt")
	}
	if err := c.Verify("user2@gmail.com"); err != nil {
		t.Fatalf("Second VRFY: expected verification, got %s", err)
	}

	// fake TLS so authentication won't complain
	c.tls = true
	c.serverName = "smtp.google.com"
	if err := c.Auth(PlainAuth("", "user", "pass", "smtp.google.com")); err != nil {
		t.Fatalf("AUTH failed: %s", err)
	}

	if err := c.Rcpt("golang-nuts@googlegroups.com>\r\nDATA\r\nInjected message body\r\n.\r\nQUIT\r\n"); err == nil {
		t.Fatalf("RCPT should have failed due to a message injection attempt")
	}
	if err := c.Mail("user@gmail.com>\r\nDATA\r\nAnother injected message body\r\n.\r\nQUIT\r\n"); err == nil {
		t.Fatalf("MAIL should have failed due to a message injection attempt")
	}
	if err := c.Mail("user@gmail.com"); err != nil {
		t.Fatalf("MAIL failed: %s", err)
	}
	if err := c.Rcpt("golang-nuts@googlegroups.com"); err != nil {
		t.Fatalf("RCPT failed: %s", err)
	}
	msg := `From: user@gmail.com
To: golang-nuts@googlegroups.com
Subject: Hooray for Go

Line 1
.Leading dot line .
Goodbye.`
	w, err := c.Data()
	if err != nil {
		t.Fatalf("DATA failed: %s", err)
	}
	if _, err := w.Write([]byte(msg)); err != nil {
		t.Fatalf("Data write failed: %s", err)
	}
	if err := w.Close(); err != nil {
		t.Fatalf("Bad data response: %s", err)
	}

	if err := c.Quit(); err != nil {
		t.Fatalf("QUIT failed: %s", err)
	}

	bcmdbuf.Flush()
	actualcmds := cmdbuf.String()
	if client != actualcmds {
		t.Fatalf("Got:\n%s\nExpected:\n%s", actualcmds, client)
	}
}

var basicServer = `250 mx.google.com at your service
502 Unrecognized command.
250-mx.google.com at your service
250-SIZE 35651584
250-AUTH LOGIN PLAIN
250 8BITMIME
530 Authentication required
252 Send some mail, I'll try my best
250 User is valid
235 Accepted
250 Sender OK
250 Receiver OK
354 Go ahead
250 Data OK
221 OK
`

var basicClient = `HELO localhost
EHLO localhost
EHLO localhost
MAIL FROM:<user@gmail.com> BODY=8BITMIME
VRFY user1@gmail.com
VRFY user2@gmail.com
AUTH PLAIN AHVzZXIAcGFzcw==
MAIL FROM:<user@gmail.com> BODY=8BITMIME
RCPT TO:<golang-nuts@googlegroups.com>
DATA
From: user@gmail.com
To: golang-nuts@googlegroups.com
Subject: Hooray for Go

Line 1
..Leading dot line .
Goodbye.
.
QUIT
`

func TestNewClient(t *testing.T) {
	server := strings.Join(strings.Split(newClientServer, "\n"), "\r\n")
	client := strings.Join(strings.Split(newClientClient, "\n"), "\r\n")

	var cmdbuf bytes.Buffer
	bcmdbuf := bufio.NewWriter(&cmdbuf)
	out := func() string {
		bcmdbuf.Flush()
		return cmdbuf.String()
	}
	var fake faker
	fake.ReadWriter = bufio.NewReadWriter(bufio.NewReader(strings.NewReader(server)), bcmdbuf)
	c, err := NewClient(fake, "fake.host")
	if err != nil {
		t.Fatalf("NewClient: %v\n(after %v)", err, out())
	}
	defer c.Close()
	if ok, args := c.Extension("aUtH"); !ok || args != "LOGIN PLAIN" {
		t.Fatalf("Expected AUTH supported")
	}
	if ok, _ := c.Extension("DSN"); ok {
		t.Fatalf("Shouldn't support DSN")
	}
	if err := c.Quit(); err != nil {
		t.Fatalf("QUIT failed: %s", err)
	}

	actualcmds := out()
	if client != actualcmds {
		t.Fatalf("Got:\n%s\nExpected:\n%s", actualcmds, client)
	}
}

var newClientServer = `220 hello world
250-mx.google.com at your service
250-SIZE 35651584
250-AUTH LOGIN PLAIN
250 8BITMIME
221 OK
`

var newClientClient = `EHLO localhost
QUIT
`

func TestNewClient2(t *testing.T) {
	server := strings.Join(strings.Split(newClient2Server, "\n"), "\r\n")
	client := strings.Join(strings.Split(newClient2Client, "\n"), "\r\n")

	var cmdbuf bytes.Buffer
	bcmdbuf := bufio.NewWriter(&cmdbuf)
	var fake faker
	fake.ReadWriter = bufio.NewReadWriter(bufio.NewReader(strings.NewReader(server)), bcmdbuf)
	c, err := NewClient(fake, "fake.host")
	if err != nil {
		t.Fatalf("NewClient: %v", err)
	}
	defer c.Close()
	if ok, _ := c.Extension("DSN"); ok {
		t.Fatalf("Shouldn't support DSN")
	}
	if err := c.Quit(); err != nil {
		t.Fatalf("QUIT failed: %s", err)
	}

	bcmdbuf.Flush()
	actualcmds := cmdbuf.String()
	if client != actualcmds {
		t.Fatalf("Got:\n%s\nExpected:\n%s", actualcmds, client)
	}
}

var newClient2Server = `220 hello world
502 EH?
250-mx.google.com at your service
250-SIZE 35651584
250-AUTH LOGIN PLAIN
250 8BITMIME
221 OK
`

var newClient2Client = `EHLO localhost
HELO localhost
QUIT
`

func TestNewClientWithTLS(t *testing.T) {
	cert, err := tls.X509KeyPair(localhostCert, localhostKey)
	if err != nil {
		t.Fatalf("loadcert: %v", err)
	}

	config := tls.Config{Certificates: []tls.Certificate{cert}}

	ln, err := tls.Listen("tcp", "127.0.0.1:0", &config)
	if err != nil {
		ln, err = tls.Listen("tcp", "[::1]:0", &config)
		if err != nil {
<<<<<<< HEAD
			t.Fatalf("server: listen: %s", err)
=======
			t.Fatalf("server: listen: %v", err)
>>>>>>> a032f74b
		}
	}

	go func() {
		conn, err := ln.Accept()
		if err != nil {
<<<<<<< HEAD
			t.Fatalf("server: accept: %s", err)
=======
			t.Errorf("server: accept: %v", err)
>>>>>>> a032f74b
			return
		}
		defer conn.Close()

		_, err = conn.Write([]byte("220 SIGNS\r\n"))
		if err != nil {
<<<<<<< HEAD
			t.Fatalf("server: write: %s", err)
=======
			t.Errorf("server: write: %v", err)
>>>>>>> a032f74b
			return
		}
	}()

	config.InsecureSkipVerify = true
	conn, err := tls.Dial("tcp", ln.Addr().String(), &config)
	if err != nil {
<<<<<<< HEAD
		t.Fatalf("client: dial: %s", err)
=======
		t.Fatalf("client: dial: %v", err)
>>>>>>> a032f74b
	}
	defer conn.Close()

	client, err := NewClient(conn, ln.Addr().String())
	if err != nil {
<<<<<<< HEAD
		t.Fatalf("smtp: newclient: %s", err)
=======
		t.Fatalf("smtp: newclient: %v", err)
>>>>>>> a032f74b
	}
	if !client.tls {
		t.Errorf("client.tls Got: %t Expected: %t", client.tls, true)
	}
}

func TestHello(t *testing.T) {

	if len(helloServer) != len(helloClient) {
		t.Fatalf("Hello server and client size mismatch")
	}

	for i := 0; i < len(helloServer); i++ {
		server := strings.Join(strings.Split(baseHelloServer+helloServer[i], "\n"), "\r\n")
		client := strings.Join(strings.Split(baseHelloClient+helloClient[i], "\n"), "\r\n")
		var cmdbuf bytes.Buffer
		bcmdbuf := bufio.NewWriter(&cmdbuf)
		var fake faker
		fake.ReadWriter = bufio.NewReadWriter(bufio.NewReader(strings.NewReader(server)), bcmdbuf)
		c, err := NewClient(fake, "fake.host")
		if err != nil {
			t.Fatalf("NewClient: %v", err)
		}
		defer c.Close()
		c.localName = "customhost"
		err = nil

		switch i {
		case 0:
			err = c.Hello("hostinjection>\n\rDATA\r\nInjected message body\r\n.\r\nQUIT\r\n")
			if err == nil {
				t.Errorf("Expected Hello to be rejected due to a message injection attempt")
			}
			err = c.Hello("customhost")
		case 1:
			err = c.StartTLS(nil)
			if err.Error() == "502 Not implemented" {
				err = nil
			}
		case 2:
			err = c.Verify("test@example.com")
		case 3:
			c.tls = true
			c.serverName = "smtp.google.com"
			err = c.Auth(PlainAuth("", "user", "pass", "smtp.google.com"))
		case 4:
			err = c.Mail("test@example.com")
		case 5:
			ok, _ := c.Extension("feature")
			if ok {
				t.Errorf("Expected FEATURE not to be supported")
			}
		case 6:
			err = c.Reset()
		case 7:
			err = c.Quit()
		case 8:
			err = c.Verify("test@example.com")
			if err != nil {
				err = c.Hello("customhost")
				if err != nil {
					t.Errorf("Want error, got none")
				}
			}
		case 9:
			err = c.Noop()
		default:
			t.Fatalf("Unhandled command")
		}

		if err != nil {
			t.Errorf("Command %d failed: %v", i, err)
		}

		bcmdbuf.Flush()
		actualcmds := cmdbuf.String()
		if client != actualcmds {
			t.Errorf("Got:\n%s\nExpected:\n%s", actualcmds, client)
		}
	}
}

var baseHelloServer = `220 hello world
502 EH?
250-mx.google.com at your service
250 FEATURE
`

var helloServer = []string{
	"",
	"502 Not implemented\n",
	"250 User is valid\n",
	"235 Accepted\n",
	"250 Sender ok\n",
	"",
	"250 Reset ok\n",
	"221 Goodbye\n",
	"250 Sender ok\n",
	"250 ok\n",
}

var baseHelloClient = `EHLO customhost
HELO customhost
`

var helloClient = []string{
	"",
	"STARTTLS\n",
	"VRFY test@example.com\n",
	"AUTH PLAIN AHVzZXIAcGFzcw==\n",
	"MAIL FROM:<test@example.com>\n",
	"",
	"RSET\n",
	"QUIT\n",
	"VRFY test@example.com\n",
	"NOOP\n",
}

func TestSendMail(t *testing.T) {
	server := strings.Join(strings.Split(sendMailServer, "\n"), "\r\n")
	client := strings.Join(strings.Split(sendMailClient, "\n"), "\r\n")
	var cmdbuf bytes.Buffer
	bcmdbuf := bufio.NewWriter(&cmdbuf)
	l, err := net.Listen("tcp", "127.0.0.1:0")
	if err != nil {
		t.Fatalf("Unable to to create listener: %v", err)
	}
	defer l.Close()

	// prevent data race on bcmdbuf
	var done = make(chan struct{})
	go func(data []string) {

		defer close(done)

		conn, err := l.Accept()
		if err != nil {
			t.Errorf("Accept error: %v", err)
			return
		}
		defer conn.Close()

		tc := textproto.NewConn(conn)
		for i := 0; i < len(data) && data[i] != ""; i++ {
			tc.PrintfLine(data[i])
			for len(data[i]) >= 4 && data[i][3] == '-' {
				i++
				tc.PrintfLine(data[i])
			}
			if data[i] == "221 Goodbye" {
				return
			}
			read := false
			for !read || data[i] == "354 Go ahead" {
				msg, err := tc.ReadLine()
				bcmdbuf.Write([]byte(msg + "\r\n"))
				read = true
				if err != nil {
					t.Errorf("Read error: %v", err)
					return
				}
				if data[i] == "354 Go ahead" && msg == "." {
					break
				}
			}
		}
	}(strings.Split(server, "\r\n"))

	err = SendMail(l.Addr().String(), nil, "test@example.com", []string{"other@example.com>\n\rDATA\r\nInjected message body\r\n.\r\nQUIT\r\n"}, []byte(strings.Replace(`From: test@example.com
To: other@example.com
Subject: SendMail test

SendMail is working for me.
`, "\n", "\r\n", -1)))
	if err == nil {
		t.Errorf("Expected SendMail to be rejected due to a message injection attempt")
	}

	err = SendMail(l.Addr().String(), nil, "test@example.com", []string{"other@example.com"}, []byte(strings.Replace(`From: test@example.com
To: other@example.com
Subject: SendMail test

SendMail is working for me.
`, "\n", "\r\n", -1)))

	if err != nil {
		t.Errorf("%v", err)
	}

	<-done
	bcmdbuf.Flush()
	actualcmds := cmdbuf.String()
	if client != actualcmds {
		t.Errorf("Got:\n%s\nExpected:\n%s", actualcmds, client)
	}
}

var sendMailServer = `220 hello world
502 EH?
250 mx.google.com at your service
250 Sender ok
250 Receiver ok
354 Go ahead
250 Data ok
221 Goodbye
`

var sendMailClient = `EHLO localhost
HELO localhost
MAIL FROM:<test@example.com>
RCPT TO:<other@example.com>
DATA
From: test@example.com
To: other@example.com
Subject: SendMail test

SendMail is working for me.
.
QUIT
`

func TestAuthFailed(t *testing.T) {
	server := strings.Join(strings.Split(authFailedServer, "\n"), "\r\n")
	client := strings.Join(strings.Split(authFailedClient, "\n"), "\r\n")
	var cmdbuf bytes.Buffer
	bcmdbuf := bufio.NewWriter(&cmdbuf)
	var fake faker
	fake.ReadWriter = bufio.NewReadWriter(bufio.NewReader(strings.NewReader(server)), bcmdbuf)
	c, err := NewClient(fake, "fake.host")
	if err != nil {
		t.Fatalf("NewClient: %v", err)
	}
	defer c.Close()

	c.tls = true
	c.serverName = "smtp.google.com"
	err = c.Auth(PlainAuth("", "user", "pass", "smtp.google.com"))

	if err == nil {
		t.Error("Auth: expected error; got none")
	} else if err.Error() != "535 Invalid credentials\nplease see www.example.com" {
		t.Errorf("Auth: got error: %v, want: %s", err, "535 Invalid credentials\nplease see www.example.com")
	}

	bcmdbuf.Flush()
	actualcmds := cmdbuf.String()
	if client != actualcmds {
		t.Errorf("Got:\n%s\nExpected:\n%s", actualcmds, client)
	}
}

var authFailedServer = `220 hello world
250-mx.google.com at your service
250 AUTH LOGIN PLAIN
535-Invalid credentials
535 please see www.example.com
221 Goodbye
`

var authFailedClient = `EHLO localhost
AUTH PLAIN AHVzZXIAcGFzcw==
*
QUIT
`

func TestTLSClient(t *testing.T) {
	if runtime.GOOS == "freebsd" && runtime.GOARCH == "amd64" {
		testenv.SkipFlaky(t, 19229)
	}
	ln := newLocalListener(t)
	defer ln.Close()
	errc := make(chan error)
	go func() {
		errc <- sendMail(ln.Addr().String())
	}()
	conn, err := ln.Accept()
	if err != nil {
		t.Fatalf("failed to accept connection: %v", err)
	}
	defer conn.Close()
	if err := serverHandle(conn, t); err != nil {
		t.Fatalf("failed to handle connection: %v", err)
	}
	if err := <-errc; err != nil {
		t.Fatalf("client error: %v", err)
	}
}

func TestTLSConnState(t *testing.T) {
	ln := newLocalListener(t)
	defer ln.Close()
	clientDone := make(chan bool)
	serverDone := make(chan bool)
	go func() {
		defer close(serverDone)
		c, err := ln.Accept()
		if err != nil {
			t.Errorf("Server accept: %v", err)
			return
		}
		defer c.Close()
		if err := serverHandle(c, t); err != nil {
			t.Errorf("server error: %v", err)
		}
	}()
	go func() {
		defer close(clientDone)
		c, err := Dial(ln.Addr().String())
		if err != nil {
			t.Errorf("Client dial: %v", err)
			return
		}
		defer c.Quit()
		cfg := &tls.Config{ServerName: "example.com"}
		testHookStartTLS(cfg) // set the RootCAs
		if err := c.StartTLS(cfg); err != nil {
			t.Errorf("StartTLS: %v", err)
			return
		}
		cs, ok := c.TLSConnectionState()
		if !ok {
			t.Errorf("TLSConnectionState returned ok == false; want true")
			return
		}
		if cs.Version == 0 || !cs.HandshakeComplete {
			t.Errorf("ConnectionState = %#v; expect non-zero Version and HandshakeComplete", cs)
		}
	}()
	<-clientDone
	<-serverDone
}

func newLocalListener(t *testing.T) net.Listener {
	ln, err := net.Listen("tcp", "127.0.0.1:0")
	if err != nil {
		ln, err = net.Listen("tcp6", "[::1]:0")
	}
	if err != nil {
		t.Fatal(err)
	}
	return ln
}

type smtpSender struct {
	w io.Writer
}

func (s smtpSender) send(f string) {
	s.w.Write([]byte(f + "\r\n"))
}

// smtp server, finely tailored to deal with our own client only!
func serverHandle(c net.Conn, t *testing.T) error {
	send := smtpSender{c}.send
	send("220 127.0.0.1 ESMTP service ready")
	s := bufio.NewScanner(c)
	for s.Scan() {
		switch s.Text() {
		case "EHLO localhost":
			send("250-127.0.0.1 ESMTP offers a warm hug of welcome")
			send("250-STARTTLS")
			send("250 Ok")
		case "STARTTLS":
			send("220 Go ahead")
			keypair, err := tls.X509KeyPair(localhostCert, localhostKey)
			if err != nil {
				return err
			}
			config := &tls.Config{Certificates: []tls.Certificate{keypair}}
			c = tls.Server(c, config)
			defer c.Close()
			return serverHandleTLS(c, t)
		default:
			t.Fatalf("unrecognized command: %q", s.Text())
		}
	}
	return s.Err()
}

func serverHandleTLS(c net.Conn, t *testing.T) error {
	send := smtpSender{c}.send
	s := bufio.NewScanner(c)
	for s.Scan() {
		switch s.Text() {
		case "EHLO localhost":
			send("250 Ok")
		case "MAIL FROM:<joe1@example.com>":
			send("250 Ok")
		case "RCPT TO:<joe2@example.com>":
			send("250 Ok")
		case "DATA":
			send("354 send the mail data, end with .")
			send("250 Ok")
		case "Subject: test":
		case "":
		case "howdy!":
		case ".":
		case "QUIT":
			send("221 127.0.0.1 Service closing transmission channel")
			return nil
		default:
			t.Fatalf("unrecognized command during TLS: %q", s.Text())
		}
	}
	return s.Err()
}

func init() {
	testRootCAs := x509.NewCertPool()
	testRootCAs.AppendCertsFromPEM(localhostCert)
	testHookStartTLS = func(config *tls.Config) {
		config.RootCAs = testRootCAs
	}
}

func sendMail(hostPort string) error {
	host, _, err := net.SplitHostPort(hostPort)
	if err != nil {
		return err
	}
	auth := PlainAuth("", "", "", host)
	from := "joe1@example.com"
	to := []string{"joe2@example.com"}
	return SendMail(hostPort, auth, from, to, []byte("Subject: test\n\nhowdy!"))
}

// (copied from net/http/httptest)
// localhostCert is a PEM-encoded TLS cert with SAN IPs
// "127.0.0.1" and "[::1]", expiring at the last second of 2049 (the end
// of ASN.1 time).
// generated from src/crypto/tls:
// go run generate_cert.go  --rsa-bits 512 --host 127.0.0.1,::1,example.com --ca --start-date "Jan 1 00:00:00 1970" --duration=1000000h
var localhostCert = []byte(`-----BEGIN CERTIFICATE-----
MIIBjjCCATigAwIBAgIQMon9v0s3pDFXvAMnPgelpzANBgkqhkiG9w0BAQsFADAS
MRAwDgYDVQQKEwdBY21lIENvMCAXDTcwMDEwMTAwMDAwMFoYDzIwODQwMTI5MTYw
MDAwWjASMRAwDgYDVQQKEwdBY21lIENvMFwwDQYJKoZIhvcNAQEBBQADSwAwSAJB
AM0u/mNXKkhAzNsFkwKZPSpC4lZZaePQ55IyaJv3ovMM2smvthnlqaUfVKVmz7FF
wLP9csX6vGtvkZg1uWAtvfkCAwEAAaNoMGYwDgYDVR0PAQH/BAQDAgKkMBMGA1Ud
JQQMMAoGCCsGAQUFBwMBMA8GA1UdEwEB/wQFMAMBAf8wLgYDVR0RBCcwJYILZXhh
bXBsZS5jb22HBH8AAAGHEAAAAAAAAAAAAAAAAAAAAAEwDQYJKoZIhvcNAQELBQAD
QQBOZsFVC7IwX+qibmSbt2IPHkUgXhfbq0a9MYhD6tHcj4gbDcTXh4kZCbgHCz22
gfSj2/G2wxzopoISVDucuncj
-----END CERTIFICATE-----`)

// localhostKey is the private key for localhostCert.
var localhostKey = []byte(`-----BEGIN RSA PRIVATE KEY-----
MIIBOwIBAAJBAM0u/mNXKkhAzNsFkwKZPSpC4lZZaePQ55IyaJv3ovMM2smvthnl
qaUfVKVmz7FFwLP9csX6vGtvkZg1uWAtvfkCAwEAAQJART2qkxODLUbQ2siSx7m2
rmBLyR/7X+nLe8aPDrMOxj3heDNl4YlaAYLexbcY8d7VDfCRBKYoAOP0UCP1Vhuf
UQIhAO6PEI55K3SpNIdc2k5f0xz+9rodJCYzu51EwWX7r8ufAiEA3C9EkLiU2NuK
3L3DHCN5IlUSN1Nr/lw8NIt50Yorj2cCIQCDw1VbvCV6bDLtSSXzAA51B4ZzScE7
sHtB5EYF9Dwm9QIhAJuCquuH4mDzVjUntXjXOQPdj7sRqVGCNWdrJwOukat7AiAy
LXLEwb77DIPoI5ZuaXQC+MnyyJj1ExC9RFcGz+bexA==
-----END RSA PRIVATE KEY-----`)<|MERGE_RESOLUTION|>--- conflicted
+++ resolved
@@ -385,33 +385,21 @@
 	if err != nil {
 		ln, err = tls.Listen("tcp", "[::1]:0", &config)
 		if err != nil {
-<<<<<<< HEAD
-			t.Fatalf("server: listen: %s", err)
-=======
 			t.Fatalf("server: listen: %v", err)
->>>>>>> a032f74b
 		}
 	}
 
 	go func() {
 		conn, err := ln.Accept()
 		if err != nil {
-<<<<<<< HEAD
-			t.Fatalf("server: accept: %s", err)
-=======
 			t.Errorf("server: accept: %v", err)
->>>>>>> a032f74b
 			return
 		}
 		defer conn.Close()
 
 		_, err = conn.Write([]byte("220 SIGNS\r\n"))
 		if err != nil {
-<<<<<<< HEAD
-			t.Fatalf("server: write: %s", err)
-=======
 			t.Errorf("server: write: %v", err)
->>>>>>> a032f74b
 			return
 		}
 	}()
@@ -419,21 +407,13 @@
 	config.InsecureSkipVerify = true
 	conn, err := tls.Dial("tcp", ln.Addr().String(), &config)
 	if err != nil {
-<<<<<<< HEAD
-		t.Fatalf("client: dial: %s", err)
-=======
 		t.Fatalf("client: dial: %v", err)
->>>>>>> a032f74b
 	}
 	defer conn.Close()
 
 	client, err := NewClient(conn, ln.Addr().String())
 	if err != nil {
-<<<<<<< HEAD
-		t.Fatalf("smtp: newclient: %s", err)
-=======
 		t.Fatalf("smtp: newclient: %v", err)
->>>>>>> a032f74b
 	}
 	if !client.tls {
 		t.Errorf("client.tls Got: %t Expected: %t", client.tls, true)
